package acme

import (
	"crypto/tls"
	"crypto/x509"
	"fmt"
	"io/ioutil"
	fmtlog "log"
	"net/url"
	"reflect"
	"strings"
	"sync"
	"time"

	"github.com/BurntSushi/ty/fun"
<<<<<<< HEAD
	"github.com/containous/flaeg/parse"
=======
	"github.com/cenk/backoff"
	"github.com/containous/flaeg"
>>>>>>> b4ac3d44
	"github.com/containous/traefik/log"
	"github.com/containous/traefik/rules"
	"github.com/containous/traefik/safe"
	traefiktls "github.com/containous/traefik/tls"
	"github.com/containous/traefik/types"
	"github.com/containous/traefik/version"
	"github.com/pkg/errors"
	"github.com/sirupsen/logrus"
	"github.com/xenolf/lego/acme"
	legolog "github.com/xenolf/lego/log"
	"github.com/xenolf/lego/providers/dns"
)

var (
	// OSCPMustStaple enables OSCP stapling as from https://github.com/xenolf/lego/issues/270
	OSCPMustStaple = false
)

// Configuration holds ACME configuration provided by users
type Configuration struct {
	Email         string         `description:"Email address used for registration"`
	ACMELogging   bool           `description:"Enable debug logging of ACME actions."`
	CAServer      string         `description:"CA server to use."`
	Storage       string         `description:"Storage to use."`
	EntryPoint    string         `description:"EntryPoint to use."`
	KeyType       string         `description:"KeyType used for generating certificate private key. Allow value 'EC256', 'EC384', 'RSA2048', 'RSA4096', 'RSA8192'. Default to 'RSA4096'"`
	OnHostRule    bool           `description:"Enable certificate generation on frontends Host rules."`
	OnDemand      bool           `description:"Enable on demand certificate generation. This will request a certificate from Let's Encrypt during the first TLS handshake for a hostname that does not yet have a certificate."` // Deprecated
	DNSChallenge  *DNSChallenge  `description:"Activate DNS-01 Challenge"`
	HTTPChallenge *HTTPChallenge `description:"Activate HTTP-01 Challenge"`
	TLSChallenge  *TLSChallenge  `description:"Activate TLS-ALPN-01 Challenge"`
	Domains       []types.Domain `description:"CN and SANs (alternative domains) to each main domain using format: --acme.domains='main.com,san1.com,san2.com' --acme.domains='*.main.net'. No SANs for wildcards domain. Wildcard domains only accepted with DNSChallenge"`
}

// Provider holds configurations of the provider.
type Provider struct {
	*Configuration
	Store                  Store
	certificates           []*Certificate
	account                *Account
	client                 *acme.Client
	certsChan              chan *Certificate
	configurationChan      chan<- types.ConfigMessage
	certificateStore       *traefiktls.CertificateStore
	clientMutex            sync.Mutex
	configFromListenerChan chan types.Configuration
	pool                   *safe.Pool
}

// Certificate is a struct which contains all data needed from an ACME certificate
type Certificate struct {
	Domain      types.Domain
	Certificate []byte
	Key         []byte
}

// DNSChallenge contains DNS challenge Configuration
type DNSChallenge struct {
	Provider         string         `description:"Use a DNS-01 based challenge provider rather than HTTPS."`
<<<<<<< HEAD
	DelayBeforeCheck parse.Duration `description:"Assume DNS propagates after a delay in seconds rather than finding and querying nameservers."`
=======
	DelayBeforeCheck flaeg.Duration `description:"Assume DNS propagates after a delay in seconds rather than finding and querying nameservers."`
	preCheckTimeout  time.Duration
	preCheckInterval time.Duration
>>>>>>> b4ac3d44
}

// HTTPChallenge contains HTTP challenge Configuration
type HTTPChallenge struct {
	EntryPoint string `description:"HTTP challenge EntryPoint"`
}

// TLSChallenge contains TLS challenge Configuration
type TLSChallenge struct{}

// SetConfigListenerChan initializes the configFromListenerChan
func (p *Provider) SetConfigListenerChan(configFromListenerChan chan types.Configuration) {
	p.configFromListenerChan = configFromListenerChan
}

// SetCertificateStore allow to initialize certificate store
func (p *Provider) SetCertificateStore(certificateStore *traefiktls.CertificateStore) {
	p.certificateStore = certificateStore
}

// ListenConfiguration sets a new Configuration into the configFromListenerChan
func (p *Provider) ListenConfiguration(config types.Configuration) {
	p.configFromListenerChan <- config
}

// ListenRequest resolves new certificates for a domain from an incoming request and return a valid Certificate to serve (onDemand option)
func (p *Provider) ListenRequest(domain string) (*tls.Certificate, error) {
	acmeCert, err := p.resolveCertificate(types.Domain{Main: domain}, false)
	if acmeCert == nil || err != nil {
		return nil, err
	}

	certificate, err := tls.X509KeyPair(acmeCert.Certificate, acmeCert.PrivateKey)

	return &certificate, err
}

// Init for compatibility reason the BaseProvider implements an empty Init
func (p *Provider) Init(_ types.Constraints) error {
	acme.UserAgent = fmt.Sprintf("containous-traefik/%s", version.Version)
	if p.ACMELogging {
		legolog.Logger = fmtlog.New(log.WriterLevel(logrus.InfoLevel), "legolog: ", 0)
	} else {
		legolog.Logger = fmtlog.New(ioutil.Discard, "", 0)
	}

	if p.Store == nil {
		return errors.New("no store found for the ACME provider")
	}

	var err error
	p.account, err = p.Store.GetAccount()
	if err != nil {
		return fmt.Errorf("unable to get ACME account : %v", err)
	}

	// Reset Account if caServer changed, thus registration URI can be updated
	if p.account != nil && p.account.Registration != nil && !isAccountMatchingCaServer(p.account.Registration.URI, p.CAServer) {
		log.Info("Account URI does not match the current CAServer. The account will be reset")
		p.account = nil
	}

	p.certificates, err = p.Store.GetCertificates()
	if err != nil {
		return fmt.Errorf("unable to get ACME certificates : %v", err)
	}

	return nil
}

func isAccountMatchingCaServer(accountURI string, serverURI string) bool {
	aru, err := url.Parse(accountURI)
	if err != nil {
		log.Infof("Unable to parse account.Registration URL : %v", err)
		return false
	}
	cau, err := url.Parse(serverURI)
	if err != nil {
		log.Infof("Unable to parse CAServer URL : %v", err)
		return false
	}
	return cau.Hostname() == aru.Hostname()
}

// Provide allows the file provider to provide configurations to traefik
// using the given Configuration channel.
func (p *Provider) Provide(configurationChan chan<- types.ConfigMessage, pool *safe.Pool) error {
	p.pool = pool

	p.watchCertificate()
	p.watchNewDomains()

	p.configurationChan = configurationChan
	p.refreshCertificates()

	p.deleteUnnecessaryDomains()
	for i := 0; i < len(p.Domains); i++ {
		domain := p.Domains[i]
		safe.Go(func() {
			if _, err := p.resolveCertificate(domain, true); err != nil {
				log.Errorf("Unable to obtain ACME certificate for domains %q : %v", strings.Join(domain.ToStrArray(), ","), err)
			}
		})
	}

	p.renewCertificates()

	ticker := time.NewTicker(24 * time.Hour)
	pool.Go(func(stop chan bool) {
		for {
			select {
			case <-ticker.C:
				p.renewCertificates()
			case <-stop:
				ticker.Stop()
				return
			}
		}
	})

	return nil
}

func (p *Provider) getClient() (*acme.Client, error) {
	p.clientMutex.Lock()
	defer p.clientMutex.Unlock()

	if p.client != nil {
		return p.client, nil
	}

	account, err := p.initAccount()
	if err != nil {
		return nil, err
	}

	log.Debug("Building ACME client...")

	caServer := "https://acme-v02.api.letsencrypt.org/directory"
	if len(p.CAServer) > 0 {
		caServer = p.CAServer
	}
	log.Debug(caServer)

	client, err := acme.NewClient(caServer, account, account.KeyType)
	if err != nil {
		return nil, err
	}

	// New users will need to register; be sure to save it
	if account.GetRegistration() == nil {
		log.Info("Register...")

		reg, err := client.Register(true)
		if err != nil {
			return nil, err
		}

		account.Registration = reg
	}

	// Save the account once before all the certificates generation/storing
	// No certificate can be generated if account is not initialized
	err = p.Store.SaveAccount(account)
	if err != nil {
		return nil, err
	}

	if p.DNSChallenge != nil && len(p.DNSChallenge.Provider) > 0 {
		log.Debugf("Using DNS Challenge provider: %s", p.DNSChallenge.Provider)

		err = dnsOverrideDelay(p.DNSChallenge.DelayBeforeCheck)
		if err != nil {
			return nil, err
		}

		var provider acme.ChallengeProvider
		provider, err = dns.NewDNSChallengeProviderByName(p.DNSChallenge.Provider)
		if err != nil {
			return nil, err
		}

		client.ExcludeChallenges([]acme.Challenge{acme.HTTP01, acme.TLSALPN01})

		err = client.SetChallengeProvider(acme.DNS01, provider)
		if err != nil {
			return nil, err
		}

		// Same default values than LEGO
		p.DNSChallenge.preCheckTimeout = 60 * time.Second
		p.DNSChallenge.preCheckInterval = 2 * time.Second

		// Set the precheck timeout into the DNSChallenge provider
		if challengeProviderTimeout, ok := provider.(acme.ChallengeProviderTimeout); ok {
			p.DNSChallenge.preCheckTimeout, p.DNSChallenge.preCheckInterval = challengeProviderTimeout.Timeout()
		}

	} else if p.HTTPChallenge != nil && len(p.HTTPChallenge.EntryPoint) > 0 {
		log.Debug("Using HTTP Challenge provider.")

		client.ExcludeChallenges([]acme.Challenge{acme.DNS01, acme.TLSALPN01})

		err = client.SetChallengeProvider(acme.HTTP01, &challengeHTTP{Store: p.Store})
		if err != nil {
			return nil, err
		}
	} else if p.TLSChallenge != nil {
		log.Debug("Using TLS Challenge provider.")

		client.ExcludeChallenges([]acme.Challenge{acme.HTTP01, acme.DNS01})

		err = client.SetChallengeProvider(acme.TLSALPN01, &challengeTLSALPN{Store: p.Store})
		if err != nil {
			return nil, err
		}
	} else {
		return nil, errors.New("ACME challenge not specified, please select TLS or HTTP or DNS Challenge")
	}

	p.client = client
	return p.client, nil
}

func (p *Provider) initAccount() (*Account, error) {
	if p.account == nil || len(p.account.Email) == 0 {
		var err error
		p.account, err = NewAccount(p.Email, p.KeyType)
		if err != nil {
			return nil, err
		}
	}
	return p.account, nil
}

func (p *Provider) watchNewDomains() {
	p.pool.Go(func(stop chan bool) {
		for {
			select {
			case config := <-p.configFromListenerChan:
				for _, frontend := range config.Frontends {
					for _, route := range frontend.Routes {
						domainRules := rules.Rules{}
						domains, err := domainRules.ParseDomains(route.Rule)
						if err != nil {
							log.Errorf("Error parsing domains in provider ACME: %v", err)
							continue
						}

						if len(domains) == 0 {
							log.Debugf("No domain parsed in rule %q", route.Rule)
							continue
						}

						log.Debugf("Try to challenge certificate for domain %v founded in Host rule", domains)

						var domain types.Domain
						if len(domains) > 0 {
							domain = types.Domain{Main: domains[0]}
							if len(domains) > 1 {
								domain.SANs = domains[1:]
							}

							safe.Go(func() {
								if _, err := p.resolveCertificate(domain, false); err != nil {
									log.Errorf("Unable to obtain ACME certificate for domains %q detected thanks to rule %q : %v", strings.Join(domains, ","), route.Rule, err)
								}
							})
						}
					}
				}
			case <-stop:
				return
			}
		}
	})
}

func (p *Provider) resolveCertificate(domain types.Domain, domainFromConfigurationFile bool) (*acme.CertificateResource, error) {
	domains, err := p.getValidDomains(domain, domainFromConfigurationFile)
	if err != nil {
		return nil, err
	}

	// Check provided certificates
	uncheckedDomains := p.getUncheckedDomains(domains, !domainFromConfigurationFile)
	if len(uncheckedDomains) == 0 {
		return nil, nil
	}

	log.Debugf("Loading ACME certificates %+v...", uncheckedDomains)

	client, err := p.getClient()
	if err != nil {
		return nil, fmt.Errorf("cannot get ACME client %v", err)
	}

	var certificate *acme.CertificateResource
	bundle := true
	if p.useCertificateWithRetry(uncheckedDomains) {
		certificate, err = obtainCertificateWithRetry(domains, client, p.DNSChallenge.preCheckTimeout, p.DNSChallenge.preCheckInterval, bundle)
	} else {
		certificate, err = client.ObtainCertificate(domains, bundle, nil, OSCPMustStaple)
	}

	if err != nil {
		return nil, fmt.Errorf("unable to generate a certificate for the domains %v: %v", uncheckedDomains, err)
	}
	if certificate == nil {
		return nil, fmt.Errorf("domains %v do not generate a certificate", uncheckedDomains)
	}
	if len(certificate.Certificate) == 0 || len(certificate.PrivateKey) == 0 {
		return nil, fmt.Errorf("domains %v generate certificate with no value: %v", uncheckedDomains, certificate)
	}

	log.Debugf("Certificates obtained for domains %+v", uncheckedDomains)

	if len(uncheckedDomains) > 1 {
		domain = types.Domain{Main: uncheckedDomains[0], SANs: uncheckedDomains[1:]}
	} else {
		domain = types.Domain{Main: uncheckedDomains[0]}
	}
	p.addCertificateForDomain(domain, certificate.Certificate, certificate.PrivateKey)

	return certificate, nil
}

<<<<<<< HEAD
func dnsOverrideDelay(delay parse.Duration) error {
=======
func (p *Provider) useCertificateWithRetry(domains []string) bool {
	// Check if we can use the retry mechanism only if we use the DNS Challenge and if is there are at least 2 domains to check
	if p.DNSChallenge != nil && len(domains) > 1 {
		rootDomain := ""
		for _, searchWildcardDomain := range domains {
			// Search a wildcard domain if not already found
			if len(rootDomain) == 0 && strings.HasPrefix(searchWildcardDomain, "*.") {
				rootDomain = strings.TrimPrefix(searchWildcardDomain, "*.")
				if len(rootDomain) > 0 {
					// Look for a root domain which matches the wildcard domain
					for _, searchRootDomain := range domains {
						if rootDomain == searchRootDomain {
							// If the domains list contains a wildcard domain and its root domain, we can use the retry mechanism to obtain the certificate
							return true
						}
					}
				}
				// There is only one wildcard domain in the slice, if its root domain has not been found, the retry mechanism does not have to be used
				return false
			}
		}
	}

	return false
}

func obtainCertificateWithRetry(domains []string, client *acme.Client, timeout, interval time.Duration, bundle bool) (*acme.CertificateResource, error) {
	var certificate *acme.CertificateResource
	var err error

	operation := func() error {
		certificate, err = client.ObtainCertificate(domains, bundle, nil, OSCPMustStaple)
		return err
	}

	notify := func(err error, time time.Duration) {
		log.Errorf("Error obtaining certificate retrying in %s", time)
	}

	// Define a retry backOff to let LEGO tries twice to obtain a certificate for both wildcard and root domain
	ebo := backoff.NewExponentialBackOff()
	ebo.MaxElapsedTime = 2 * timeout
	ebo.MaxInterval = interval
	rbo := backoff.WithMaxRetries(ebo, 2)

	err = backoff.RetryNotify(safe.OperationWithRecover(operation), rbo, notify)
	if err != nil {
		log.Errorf("Error obtaining certificate: %v", err)
		return nil, err
	}

	return certificate, nil
}

func dnsOverrideDelay(delay flaeg.Duration) error {
>>>>>>> b4ac3d44
	if delay == 0 {
		return nil
	}

	if delay > 0 {
		log.Debugf("Delaying %d rather than validating DNS propagation now.", delay)

		acme.PreCheckDNS = func(_, _ string) (bool, error) {
			time.Sleep(time.Duration(delay))
			return true, nil
		}
	} else {
		return fmt.Errorf("delayBeforeCheck: %d cannot be less than 0", delay)
	}
	return nil
}

func (p *Provider) addCertificateForDomain(domain types.Domain, certificate []byte, key []byte) {
	p.certsChan <- &Certificate{Certificate: certificate, Key: key, Domain: domain}
}

// deleteUnnecessaryDomains deletes from the configuration :
// - Duplicated domains
// - Domains which are checked by wildcard domain
func (p *Provider) deleteUnnecessaryDomains() {
	var newDomains []types.Domain

	for idxDomainToCheck, domainToCheck := range p.Domains {
		keepDomain := true

		for idxDomain, domain := range p.Domains {
			if idxDomainToCheck == idxDomain {
				continue
			}

			if reflect.DeepEqual(domain, domainToCheck) {
				if idxDomainToCheck > idxDomain {
					log.Warnf("The domain %v is duplicated in the configuration but will be process by ACME provider only once.", domainToCheck)
					keepDomain = false
				}
				break
			}

			// Check if CN or SANS to check already exists
			// or can not be checked by a wildcard
			var newDomainsToCheck []string
			for _, domainProcessed := range domainToCheck.ToStrArray() {
				if idxDomain < idxDomainToCheck && isDomainAlreadyChecked(domainProcessed, domain.ToStrArray()) {
					// The domain is duplicated in a CN
					log.Warnf("Domain %q is duplicated in the configuration or validated by the domain %v. It will be processed once.", domainProcessed, domain)
					continue
				} else if domain.Main != domainProcessed && strings.HasPrefix(domain.Main, "*") && isDomainAlreadyChecked(domainProcessed, []string{domain.Main}) {
					// Check if a wildcard can validate the domain
					log.Warnf("Domain %q will not be processed by ACME provider because it is validated by the wildcard %q", domainProcessed, domain.Main)
					continue
				}
				newDomainsToCheck = append(newDomainsToCheck, domainProcessed)
			}

			// Delete the domain if both Main and SANs can be validated by the wildcard domain
			// otherwise keep the unchecked values
			if newDomainsToCheck == nil {
				keepDomain = false
				break
			}
			domainToCheck.Set(newDomainsToCheck)
		}

		if keepDomain {
			newDomains = append(newDomains, domainToCheck)
		}
	}

	p.Domains = newDomains
}

func (p *Provider) watchCertificate() {
	p.certsChan = make(chan *Certificate)
	p.pool.Go(func(stop chan bool) {
		for {
			select {
			case cert := <-p.certsChan:
				certUpdated := false
				for _, domainsCertificate := range p.certificates {
					if reflect.DeepEqual(cert.Domain, domainsCertificate.Domain) {
						domainsCertificate.Certificate = cert.Certificate
						domainsCertificate.Key = cert.Key
						certUpdated = true
						break
					}
				}
				if !certUpdated {
					p.certificates = append(p.certificates, cert)
				}

				err := p.saveCertificates()
				if err != nil {
					log.Error(err)
				}

			case <-stop:
				return
			}
		}
	})
}

func (p *Provider) saveCertificates() error {
	err := p.Store.SaveCertificates(p.certificates)

	p.refreshCertificates()

	return err
}

func (p *Provider) refreshCertificates() {
	config := types.ConfigMessage{
		ProviderName: "ACME",
		Configuration: &types.Configuration{
			Backends:  map[string]*types.Backend{},
			Frontends: map[string]*types.Frontend{},
			TLS:       []*traefiktls.Configuration{},
		},
	}

	for _, cert := range p.certificates {
		certificate := &traefiktls.Certificate{CertFile: traefiktls.FileOrContent(cert.Certificate), KeyFile: traefiktls.FileOrContent(cert.Key)}
		config.Configuration.TLS = append(config.Configuration.TLS, &traefiktls.Configuration{Certificate: certificate, EntryPoints: []string{p.EntryPoint}})
	}
	p.configurationChan <- config
}

func (p *Provider) renewCertificates() {
	log.Info("Testing certificate renew...")
	for _, certificate := range p.certificates {
		crt, err := getX509Certificate(certificate)
		// If there's an error, we assume the cert is broken, and needs update
		// <= 30 days left, renew certificate
		if err != nil || crt == nil || crt.NotAfter.Before(time.Now().Add(24*30*time.Hour)) {
			client, err := p.getClient()
			if err != nil {
				log.Infof("Error renewing certificate from LE : %+v, %v", certificate.Domain, err)
				continue
			}

			log.Infof("Renewing certificate from LE : %+v", certificate.Domain)

			renewedCert, err := client.RenewCertificate(acme.CertificateResource{
				Domain:      certificate.Domain.Main,
				PrivateKey:  certificate.Key,
				Certificate: certificate.Certificate,
			}, true, OSCPMustStaple)

			if err != nil {
				log.Errorf("Error renewing certificate from LE: %v, %v", certificate.Domain, err)
				continue
			}

			if len(renewedCert.Certificate) == 0 || len(renewedCert.PrivateKey) == 0 {
				log.Errorf("domains %v renew certificate with no value: %v", certificate.Domain.ToStrArray(), certificate)
				continue
			}

			p.addCertificateForDomain(certificate.Domain, renewedCert.Certificate, renewedCert.PrivateKey)
		}
	}
}

// Get provided certificate which check a domains list (Main and SANs)
// from static and dynamic provided certificates
func (p *Provider) getUncheckedDomains(domainsToCheck []string, checkConfigurationDomains bool) []string {
	log.Debugf("Looking for provided certificate(s) to validate %q...", domainsToCheck)

	allDomains := p.certificateStore.GetAllDomains()

	// Get ACME certificates
	for _, certificate := range p.certificates {
		allDomains = append(allDomains, strings.Join(certificate.Domain.ToStrArray(), ","))
	}

	// Get Configuration Domains
	if checkConfigurationDomains {
		for i := 0; i < len(p.Domains); i++ {
			allDomains = append(allDomains, strings.Join(p.Domains[i].ToStrArray(), ","))
		}
	}

	return searchUncheckedDomains(domainsToCheck, allDomains)
}

func searchUncheckedDomains(domainsToCheck []string, existentDomains []string) []string {
	var uncheckedDomains []string
	for _, domainToCheck := range domainsToCheck {
		if !isDomainAlreadyChecked(domainToCheck, existentDomains) {
			uncheckedDomains = append(uncheckedDomains, domainToCheck)
		}
	}

	if len(uncheckedDomains) == 0 {
		log.Debugf("No ACME certificate to generate for domains %q.", domainsToCheck)
	} else {
		log.Debugf("Domains %q need ACME certificates generation for domains %q.", domainsToCheck, strings.Join(uncheckedDomains, ","))
	}
	return uncheckedDomains
}

func getX509Certificate(certificate *Certificate) (*x509.Certificate, error) {
	tlsCert, err := tls.X509KeyPair(certificate.Certificate, certificate.Key)
	if err != nil {
		log.Errorf("Failed to load TLS keypair from ACME certificate for domain %q (SAN : %q), certificate will be renewed : %v", certificate.Domain.Main, strings.Join(certificate.Domain.SANs, ","), err)
		return nil, err
	}

	crt := tlsCert.Leaf
	if crt == nil {
		crt, err = x509.ParseCertificate(tlsCert.Certificate[0])
		if err != nil {
			log.Errorf("Failed to parse TLS keypair from ACME certificate for domain %q (SAN : %q), certificate will be renewed : %v", certificate.Domain.Main, strings.Join(certificate.Domain.SANs, ","), err)
		}
	}

	return crt, err
}

// getValidDomains checks if given domain is allowed to generate a ACME certificate and return it
func (p *Provider) getValidDomains(domain types.Domain, wildcardAllowed bool) ([]string, error) {
	domains := domain.ToStrArray()
	if len(domains) == 0 {
		return nil, errors.New("unable to generate a certificate in ACME provider when no domain is given")
	}

	if strings.HasPrefix(domain.Main, "*") {
		if !wildcardAllowed {
			return nil, fmt.Errorf("unable to generate a wildcard certificate in ACME provider for domain %q from a 'Host' rule", strings.Join(domains, ","))
		}

		if p.DNSChallenge == nil {
			return nil, fmt.Errorf("unable to generate a wildcard certificate in ACME provider for domain %q : ACME needs a DNSChallenge", strings.Join(domains, ","))
		}

		if strings.HasPrefix(domain.Main, "*.*") {
			return nil, fmt.Errorf("unable to generate a wildcard certificate in ACME provider for domain %q : ACME does not allow '*.*' wildcard domain", strings.Join(domains, ","))
		}
	}

	for _, san := range domain.SANs {
		if strings.HasPrefix(san, "*") {
			return nil, fmt.Errorf("unable to generate a certificate in ACME provider for domains %q: SAN %q can not be a wildcard domain", strings.Join(domains, ","), san)
		}
	}

	domains = fun.Map(types.CanonicalDomain, domains).([]string)
	return domains, nil
}

func isDomainAlreadyChecked(domainToCheck string, existentDomains []string) bool {
	for _, certDomains := range existentDomains {
		for _, certDomain := range strings.Split(certDomains, ",") {
			if types.MatchDomain(domainToCheck, certDomain) {
				return true
			}
		}
	}
	return false
}<|MERGE_RESOLUTION|>--- conflicted
+++ resolved
@@ -13,12 +13,8 @@
 	"time"
 
 	"github.com/BurntSushi/ty/fun"
-<<<<<<< HEAD
+	"github.com/cenk/backoff"
 	"github.com/containous/flaeg/parse"
-=======
-	"github.com/cenk/backoff"
-	"github.com/containous/flaeg"
->>>>>>> b4ac3d44
 	"github.com/containous/traefik/log"
 	"github.com/containous/traefik/rules"
 	"github.com/containous/traefik/safe"
@@ -78,13 +74,9 @@
 // DNSChallenge contains DNS challenge Configuration
 type DNSChallenge struct {
 	Provider         string         `description:"Use a DNS-01 based challenge provider rather than HTTPS."`
-<<<<<<< HEAD
 	DelayBeforeCheck parse.Duration `description:"Assume DNS propagates after a delay in seconds rather than finding and querying nameservers."`
-=======
-	DelayBeforeCheck flaeg.Duration `description:"Assume DNS propagates after a delay in seconds rather than finding and querying nameservers."`
 	preCheckTimeout  time.Duration
 	preCheckInterval time.Duration
->>>>>>> b4ac3d44
 }
 
 // HTTPChallenge contains HTTP challenge Configuration
@@ -412,9 +404,6 @@
 	return certificate, nil
 }
 
-<<<<<<< HEAD
-func dnsOverrideDelay(delay parse.Duration) error {
-=======
 func (p *Provider) useCertificateWithRetry(domains []string) bool {
 	// Check if we can use the retry mechanism only if we use the DNS Challenge and if is there are at least 2 domains to check
 	if p.DNSChallenge != nil && len(domains) > 1 {
@@ -469,8 +458,7 @@
 	return certificate, nil
 }
 
-func dnsOverrideDelay(delay flaeg.Duration) error {
->>>>>>> b4ac3d44
+func dnsOverrideDelay(delay parse.Duration) error {
 	if delay == 0 {
 		return nil
 	}
